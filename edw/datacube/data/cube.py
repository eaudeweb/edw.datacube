import time
import urllib
import urllib2
import os
import logging
from collections import defaultdict
import threading
import jinja2
import sparql
import datetime
import re

from decimal import Decimal

SPARQL_DEBUG = bool(os.environ.get('SPARQL_DEBUG') == 'on')

logger = logging.getLogger(__name__)

sparql_env = jinja2.Environment(loader=jinja2.PackageLoader(__name__))
sparql_env.filters.update({
    'literal_n3': lambda value: sparql.Literal(value).n3(),
    'uri_n3': lambda value: sparql.IRI(value).n3(),
})


class QueryError(Exception):
    pass


class DataCache(object):

    def __init__(self):
        self.data = {}
        self.timestamp = None
        self.lock = threading.Lock()

    def ping(self, timestamp):
        with self.lock:
            if timestamp != self.timestamp:
                self.data.clear()
                self.timestamp = timestamp

    def get(self, key, update):
        with self.lock:
            if key not in self.data:
                self.data[key] = update()
            return self.data[key]


data_cache = DataCache()


class NotationMap(object):

    # overwritten in __init__
    # this dictionary contains for each dimension values in its codelist
    CODELISTS = [
        ('breakdown', 'http://semantic.digital-agenda-data.eu/'
                      'codelist/breakdown/'),
        ('indicator', 'http://semantic.digital-agenda-data.eu/'
                      'codelist/indicator/'),
        ('breakdown-group', 'http://semantic.digital-agenda-data.eu/'
                            'codelist/breakdown-group/'),
        ('time-period', 'http://reference.data.gov.uk/id/gregorian-year/'),
        ('flag', 'http://eurostat.linked-statistics.org/dic/flags#'),
        ('indicator-group', 'http://semantic.digital-agenda-data.eu/'
                            'codelist/indicator-group/'),
        ('unit-measure', 'http://semantic.digital-agenda-data.eu/'
                         'codelist/unit-measure/'),
        ('ref-area', 'http://eurostat.linked-statistics.org/dic/geo#'),
    ]

    # overwritten in __init__
    MEASURE = 'http://purl.org/linked-data/sdmx/2009/measure#obsValue'

    def __init__(self, cube):
        self.cube = cube
        self.CODELISTS = self.build_codelists()
        self.DIMENSIONS = {}
        self.GROUPERS = {}

        for item in self.cube.get_dimensions(flat=True):
            code = item['notation']
            uri = item['dimension']
            if code is None:
                code = re.split('[#/]', uri)[-1]
            self.DIMENSIONS.update({code: uri})
            group_notation = item['group_notation']
            if group_notation:
                self.GROUPERS[code] = group_notation
            if item['type_label'] == 'measure':
                MEASURE = item['dimension']

    def build_codelists(self, template='codelists.sparql'):
        query = sparql_env.get_template(template).render(
            dataset=self.cube.dataset
        )
        rows = self.cube._execute(query)
        return [(re.split('[#/]', row['dimension'])[-1], row['uri']) for row in rows]

    def update(self):
        t0 = time.time()
        logger.info('loading notation cache')
        query = sparql_env.get_template('notations.sparql').render(**{
            'dataset': self.cube.dataset,
        })
        by_notation = defaultdict(dict)
        by_uri = {}
        for row in self.cube._execute(query):
            namespace = re.split('[#/]', row['dimension'])[-1]
            by_notation[namespace][row['notation'].lower()] = row
            by_uri[row['uri']] = row
        logger.info('notation cache loaded, %.2f seconds', time.time() - t0)
        return {
            'by_notation': dict(by_notation),
            'by_uri': by_uri,
        }

    def get(self):
        cache_key = (self.cube.endpoint, self.cube.dataset)
        return data_cache.get(cache_key, self.update)

    def lookup_dimension_uri(self, dimension_code):
        return {
            'uri': dict(self.DIMENSIONS).get(dimension_code),
            'namespace': dimension_code,
            'notation': None
        }

    def lookup_measure_uri(self):
        return self.MEASURE

    def lookup_notation(self, namespace, notation):
        data = self.get()
        notation = notation.lower()
        ns = data['by_notation'].get(namespace)
        if ns is None:
        #    raise RuntimeError("Unknown namespace %r for notation %r"%(namespace, notation))
            ns = data['by_notation'][namespace]={}
        rv = ns.get(notation)
        if rv is None:
            if namespace not in ['ref-area']:
                uri = dict(self.CODELISTS)[namespace] + notation,
                rv = self._add_item(data, uri, namespace, notation)
            else:
                logger.warn('lookup failure %r', (namespace, notation))
        return rv

    def lookup_uri(self, uri):
        by_uri = self.get()['by_uri']
        return by_uri.get(uri)

    @staticmethod
    def _add_item(data, uri, namespace, notation):
        logger.warn('patching namespace %r with missing notation %r for uri %r' %(namespace, notation, uri))
        row = {'uri': uri,
               'namespace': namespace,
               'notation': notation}
        data['by_uri'][uri] = row
        if not data['by_notation'].get(namespace):
            data['by_notation'][namespace] = {}
        data['by_notation'][namespace][notation] = row
        return row

    def touch_uri(self, uri, dimension):
        data = self.get()
        if uri not in data['by_uri']:
            prefix = dict(self.CODELISTS)[dimension]
            if not prefix:
                prefix = '/'.join(re.split('[#/]', uri)[:-1]) + '/'
            if uri.startswith(prefix):
                if uri[len(prefix):].startswith('/') or uri[len(prefix):].startswith('#'):
                    prefix = prefix + uri[len(prefix)]
                notation = uri[len(prefix):]
                self._add_item(data, uri, dimension, notation.lower())
            else:
                logger.warn('new unknown uri %r', uri)


class Cube(object):

    def __init__(self, endpoint, dataset):
        self.endpoint = endpoint
        self.dataset = dataset
        if dataset:
            self.notations = NotationMap(self)

    def _execute(self, query, as_dict=True):
        t0 = time.time()
        if SPARQL_DEBUG:
            logger.info('Running query: \n%s', query)
        try:
            query_object = sparql.Service(self.endpoint).createQuery()
            query_object.method = 'POST'
            res = query_object.query(query)
        except urllib2.HTTPError, e:
            if SPARQL_DEBUG:
                logger.info('Query failed')
            if 400 <= e.code < 600:
                raise QueryError(e.fp.read())
            else:
                raise
        if SPARQL_DEBUG:
            logger.info('Query took %.2f seconds.', time.time() - t0)
        rv = (sparql.unpack_row(r) for r in res)
        if as_dict:
            return (dict(zip(res.variables, r)) for r in rv)
        else:
            return rv

    def get_datasets(self):
        query = sparql_env.get_template('datasets.sparql').render()
        return list(self._execute(query))

    def get_dataset_metadata(self, dataset):
        query = sparql_env.get_template('dataset_metadata.sparql').render(**{
            'dataset': dataset,
        })
        return list(self._execute(query))[0]

    def get_dataset_details(self):
        #sparql_template = 'dataset_details.sparql'
        sparql_template = 'indicator_time_coverage.sparql'
        query = sparql_env.get_template(sparql_template).render(**{
            'dataset': self.dataset,
        })

        # indicator, maxYear, minYear
        res = list(self._execute(query))
        res_by_uri = {row['indicator']: row for row in res}

        meta_list = self.get_dimension_option_metadata_list(
            'indicator', list(res_by_uri)
        )

        for meta in meta_list:
            uri = meta.pop('uri', None)
            #meta['altlabel'] = meta.pop('short_label', None)
            meta['sourcelabel'] = meta.pop('source_label', None)
            meta['sourcelink'] = meta.pop('source_url', None)
            meta['sourcenotes'] = meta.pop('source_notes', None)
            meta['notes'] = meta.pop('note', None)
            meta['longlabel'] = meta.pop('label', None)
            res_by_uri[uri].update(meta)


        def _sort_key(item):
            try:
                parent = int(item.get('parentOrder', None))
                inner = int(item.get('innerOrder', None))
            except (ValueError, TypeError):
                parent = None
                inner = None
            return (parent, inner,)

        return sorted(res, key=_sort_key)

    def get_dimension_labels(self, dimension, value):
        query = sparql_env.get_template('dimension_label.sparql').render(**{
            'dataset': self.dataset,
            'dimension': dimension,
            'value': value,
            'group_dimensions': self.get_group_dimensions(),
            'notations': self.notations,
        })
        rv = list(self._execute(query))
        if not rv:
            rv = [{'label': value, 'short_label': None}]
        return rv

    def fix_notations(self, row):
        if not row['notation']:
            row['notation'] = re.split('[#/]', row['dimension'])[-1]
        if not row['label']:
            row['label'] = row['notation']
        types = dict([
            ('http://purl.org/linked-data/cube#dimension', 'dimension'),
            ('http://purl.org/linked-data/cube#attribute', 'attribute'),
            ('http://semantic.digital-agenda-data.eu/def/property/dimension-group', 'dimension group'),
            ('http://purl.org/linked-data/cube#measure', 'measure'),
        ])
        row['type_label'] = types.get(row['dimension_type'], 'dimension')

    def get_dimensions(self, flat=False):
        query = sparql_env.get_template('dimensions.sparql').render(**{
            'dataset': self.dataset,
        })
        result = list(self._execute(query))
        for row in result:
            self.fix_notations(row)
        if flat:
            return result
        else:
            rv = defaultdict(list)
            for row in result:
                rv[row['type_label']].append({
                    'label': row['label'],
                    'notation': row['notation'],
                    'comment': row['comment'] or row['dimension'],
                })
            return dict(rv)

    def load_group_dimensions(self):
        query = sparql_env.get_template('group_dimensions.sparql').render(**{
            'dataset': self.dataset,
        })
        return sorted([r['group_notation'] for r in self._execute(query)])

    def get_group_dimensions(self):
        cache_key = (self.endpoint, self.dataset, 'get_group_dimensions')
        return data_cache.get(cache_key, self.load_group_dimensions)

    def get_dimension_options(self, dimension, filters=[]):
        # fake an n-dimensional query, with a single dimension, that has no
        # specific filters
        n_filters = [[]]
        return self.get_dimension_options_n(dimension, filters, n_filters)

    def get_dimension_options_xy(self, dimension,
                                 filters, x_filters, y_filters,
                                 x_dataset='', y_dataset=''):
        n_filters = [x_filters, y_filters]
        n_datasets = [x_dataset, y_dataset] if x_dataset and y_dataset else []
        return self.get_dimension_options_n(dimension, filters, n_filters, n_datasets)

    def get_other_labels(self, uri):
        if '#' in uri:
            uri_label = uri.split('#')[-1]
        else:
            uri_label = uri.split('/')[-1]
        return { "group_notation": None,
                 "label": uri_label,
                 "notation": uri_label,
                 "short_label": None,
                 "uri": uri,
                 "order": None }

    def get_dimension_options_xyz(self, dimension,
                                  filters, x_filters, y_filters, z_filters):
        n_filters = [x_filters, y_filters, z_filters]
        return self.get_dimension_options_n(dimension, filters, n_filters)

    def get_dimension_options_n(self, dimension, filters, n_filters, n_datasets=[]):
        common_uris = None
        result_sets = []
<<<<<<< HEAD
        for idx, extra_filters in enumerate(n_filters):
            if n_datasets:
                dataset = n_datasets[idx]
            else:
                dataset = self.dataset
=======
        intervals = []
        merged_intervals = []
        uri_list = None
        distinct_types = False
        comparator = None

        for extra_filters in n_filters:
>>>>>>> e85f710e
            query = sparql_env.get_template('dimension_options.sparql').render(**{
                'dataset': dataset,
                'dimension_code': dimension,
                'filters': filters + extra_filters,
                'group_dimensions': self.get_group_dimensions(),
                'notations': self.notations,
            })
            result_sets.append(list(self._execute(query)))

        def options(res):
            return set(item['uri'] for item in res)

        def get_interval_type(item):
            uri = item.get('uri')
            return uri.split('/')[-2]

        # Make an uri list containing all uris and a common uri list containing
        # uris common for all result sets
        for res in result_sets:
            if not comparator:
                if res:
                    comparator = get_interval_type(res[0])
            else:
                for elem in res:
                    if comparator != get_interval_type(elem):
                        distinct_types = True
            res = options(res)
            if uri_list is None:
                uri_list = res
                common_uris = res
            else:
                uri_list = uri_list | res
                common_uris = common_uris & res

        if dimension == 'time-period' and distinct_types:
            # Query the intervals
            query_intervals = sparql_env.get_template('dimension_options_intervals.sparql').render(**{
                'uri_list': uri_list,
            })
            intervals.append(list(self._execute(query_intervals)))

            merged_intervals = [item for interval in intervals
                                for item in interval]
            common_uris = set(item.get('parent_year')
                              for item in merged_intervals)

        data = []
        for uri in common_uris:
            data.append((uri, dimension))

        # duplicates - e.g. when a breakdown is member of several breakdown groups
        labels1 = self.get_labels_with_duplicates(data)
        if labels1:
            labels1.sort(key=lambda item: int(item.pop('order') or '0'))
            # filter labels1 by group_notation if present in filters
            if dimension in self.notations.GROUPERS.keys():
                group_dimension = self.notations.GROUPERS[dimension]
                filtered_group = next((value for dimension, value in filters if dimension == group_dimension), None)
                if filtered_group:
                    labels1 = [x for x in labels1 if x['group_notation'] == filtered_group]
        return labels1
        #rv = [labels.get(uri, self.get_other_labels(uri)) for uri in common_uris]
        #rv.sort(key=lambda item: int(item.pop('order') or '0'))
        #return rv

    def get_labels_with_duplicates(self, data):
        if len(data) < 1:
            return {}
        tmpl = sparql_env.get_template('labels.sparql')
        uri_list = []
        for item in data:
            # item = (uri, dimension)
            self.notations.touch_uri(item[0], item[1])
            uri_list.append(item[0])
        query = tmpl.render(**{
            'uri_list': uri_list,
        })
        result = [row for row in self._execute(query)]
        labels = {row['uri'] for row in result}
        for uri in uri_list:
            if uri not in labels:
                #add default labels for missing uris
                notation = self.notations.lookup_uri(uri)['notation']
                result.append({
                    'uri': uri,
                    'group_notation': None,
                    'notation': notation,
                    'short_label': notation,
                    'label': notation,
                    'order': None,
                    'inner_order': 1
                })
        return result

    def get_labels(self, data):
        result = self.get_labels_with_duplicates(data)
        labels = {row['uri']:row for row in result}
        #uri_list = [item[0] for item in data]
        return labels

    def get_dimension_option_metadata_list(self, dimension, uri_list):
        tmpl = sparql_env.get_template('dimension_option_metadata.sparql')
        query = tmpl.render(**{
            'dataset': self.dataset,
            'uri_list': uri_list,
            'dimension': dimension
        })
        res = list(self._execute(query))
        return [{k: row[k] for k in row if row[k] is not None} for row in res]

    def get_dimension_option_metadata(self, dimension, option):
        uri = self.notations.lookup_notation(dimension, option)['uri']
        res = self.get_dimension_option_metadata_list(dimension, [uri])
        if res:
            return res[0]
        else:
            return {}

    def get_columns(self):
        columns_map = {}
        for item in self.get_dimensions(flat=True):
            if item['type_label'] in ['measure', 'dimension group']:
                continue
            name = item['notation']
            if name not in columns_map:
                columns_map[name] = {
                    "uri": item['dimension'],
                    "optional": True,
                    "notation": item['notation'],
                    "name": name,
                }
            if item['type_label'] != 'attribute':
                columns_map[name]['optional'] = False
        return columns_map.values()

    def get_observations(self, filters):
        columns = self.get_columns()
        query = sparql_env.get_template('data_and_attributes.sparql').render(**{
            'dataset': self.dataset,
            'columns': columns,
            'filters': filters,
            'group_dimensions': self.get_group_dimensions(),
            'notations': self.notations,
        })
        result = list(self._execute(query, as_dict=False))
        def reducer(memo, item):
            def uri_filter(x):
                if x[0]:
                    return True if x[0].startswith('http://') else False
            x = [(uri, columns[i]['notation']) for i, uri in enumerate(item[:-1])]
            return memo.union(set(filter(uri_filter, x)))

        data = reduce(reducer, result, set())
        column_names = [item['notation'] for item in columns] + ['value']
        return self._format_observations_result(result, column_names, data)

    def _format_observations_result(self, result, columns, data):
        labels = self.get_labels(data)
        for row in result:
            result_row = []
            value = row.pop(-1)
            for item in row:
                #if item not in uris:
                if item not in map(lambda x: x[0], data):
                    result_row.append(item)
                else:
                    notation = labels.get(item, {}).get('notation', None)
                    label = labels.get(item, {}).get('label', None)
                    if notation is None:
                        notation = self.get_other_labels(item).get('notation', None)
                        label = self.get_other_labels(item).get('label', None)
                    result_row.append(
                        {'notation': notation,
                         'inner_order': labels.get(item, {}).get('inner_order', None),
                         'label': label,
                         'short-label': labels.get(item, {}).get('short_label', None)}
                    )
            if type(value) == type(Decimal()):
                value = float(value)
            result_row.append(value)
            yield dict(zip(columns, result_row))

    def get_observations_cp(self, filters, whitelist_items):
        columns = self.get_columns()

        indicator_group = dict(filters)['indicator-group']
        filters = [(key, item) for key, item in filters if key != 'indicator-group']
        whitelist = []
        for item in whitelist_items:
            mapped_item = {}
            if item['indicator-group'].lower() == indicator_group.lower():
                for n, col in enumerate(columns, 1):
                    name = col['notation']
                    if name in ['indicator', 'breakdown', 'unit-measure']:
                        mapped_item[n] = self.notations.lookup_notation(
                                            name, item[name])['uri']
                whitelist.append(mapped_item)
        if not whitelist:
            return []
        query = sparql_env.get_template('data_and_attributes_cp.sparql').render(**{
            'dataset': self.dataset,
            'columns': columns,
            'filters': filters,
            'group_dimensions': self.get_group_dimensions(),
            'notations': self.notations,
            'whitelist': whitelist,
        })
        result = list(self._execute(query, as_dict=False))
        def reducer(memo, item):
            def uri_filter(x):
                if x[0]:
                    return True if x[0].startswith('http://') else False
            x = [(uri, columns[i]['notation']) for i, uri in enumerate(item[:-1])]
            return memo.union(set(filter(uri_filter, x)))

        data = reduce(reducer, result, set())
        column_names = [item['notation'] for item in columns] + ['value']
        return self._format_observations_result(result, column_names, data)

    def get_data_xy(self, join_by, filters, x_filters, y_filters):
        n_filters = [x_filters, y_filters]
        return self.get_data_n(join_by, filters, n_filters)

    def get_data_xyz(self, join_by, filters, x_filters, y_filters,
                     z_filters):
        n_filters = [x_filters, y_filters, z_filters]
        return self.get_data_n(join_by, filters, n_filters)

    def get_data_n(self, join_by, filters, n_filters):
        # GET COLUMNS AND COLUMNS NAMES
        columns = self.get_columns()
        columns_names = [item['notation'] for item in columns] + ['value']

        # GET DATA AND ATTRIBUTES
        raw_data = []
        idx = 0
        for extra_filters in n_filters:
            query = sparql_env.get_template('data_and_attributes.sparql').render(**{
                'dataset': self.dataset,
                'columns': columns,
                'filters': filters + list(extra_filters),
                'group_dimensions': self.get_group_dimensions(),
                'notations': self.notations,
            })
            container = {}
            data = self._execute(query, as_dict=False)
            dict_data = []
            for item in data:
                if type(item[-1]) == type(Decimal()):
                    item[-1] = float(item[-1])
                dict_data.append(
                        dict(zip(columns_names, item)))

            # only keep the entry with largest time_period value
            time_periods = {}
            for row in dict_data:
                join_vaule = row[join_by]
                time_periods[join_vaule] = max([time_periods.get(join_vaule),
                                                row['time-period']])
            dict_data = [row for row in dict_data
                         if time_periods[row[join_by]] == row['time-period']]
            raw_data.append(dict_data)

        # JOIN DATA
        def find_common(memo, item):
            join_set = [it[join_by] for it in item]
            temp_common = set(memo).intersection(set(join_set))
            return temp_common
        common = reduce(find_common, raw_data, [it[join_by] for it in raw_data[0]])

        # EXTRACT UNIQUE URIS FROM DATA
        by_category = defaultdict(list)
        data = set()
        for obs_set in raw_data:
            for obs in obs_set:
                if obs[join_by] in common:
                    by_category[obs[join_by]].append(obs)
                    for key, value in obs.items():
                        if isinstance(value, basestring) and value.startswith('http://'):
                            #import pytest;pytest.set_trace()
                            data.add((value, key))

        # GET LABELS FOR URIS
        labels = self.get_labels(data)

        filtered_data = []
        # EXTRACT COMMON ROWS
        dimensions = ['x', 'y', 'z']
        single_keys = [f[0] for f in filters] + [join_by]
        for obs_list in by_category.values():
            idx = 0
            out = defaultdict(dict)
            for obs in obs_list:
                for key in columns_names:
                    if key not in single_keys:
                        out[key][dimensions[idx]] = obs[key]
                    else:
                        out[key] = obs[key]
                for k, v in out.items():
                    if k not in single_keys:
                        uri_labels = labels.get(v[dimensions[idx]], v[dimensions[idx]])
                        if uri_labels:
                            out[k][dimensions[idx]] = uri_labels
                    else:
                        uri_labels = labels.get(v, None)
                        if uri_labels:
                            out[k] = uri_labels
                idx+=1
            filtered_data.append(out)
        return filtered_data


    def get_revision(self):
        query = sparql_env.get_template('last_modified.sparql').render()
        try:
            timestamp = unicode(next(self._execute(query)).get('modified'))
        except StopIteration:
            timestamp = unicode(datetime.date.today().strftime("%Y-%m-%d %H:%M:%S"))
        data_cache.ping(timestamp)
        return timestamp

    def dump(self, data_format=''):
        query = sparql_env.get_template('dump.sparql').render(**{
            'dataset': self.dataset,
            'notations': self.notations
        })
        if data_format:
            params = urllib.urlencode({
                'query': query,
                'format': data_format,
            })
            result = urllib2.urlopen(self.endpoint, data=params)
            return result.read()
        return self._execute(query)

    def dump_constructs(self, format='application/rdf+xml',
                        template='construct_codelists.sparql'):
        """
        Sends queries directly to the endpoint.
        Returns the Virtuoso response.
        """

        query = sparql_env.get_template(template).render(**{
            'dataset': self.dataset
        })
        data = urllib.urlencode({
            'query': query,
            'format': format
        })
        return urllib2.urlopen(self.endpoint, data=data).read()<|MERGE_RESOLUTION|>--- conflicted
+++ resolved
@@ -343,21 +343,17 @@
     def get_dimension_options_n(self, dimension, filters, n_filters, n_datasets=[]):
         common_uris = None
         result_sets = []
-<<<<<<< HEAD
+        intervals = []
+        merged_intervals = []
+        uri_list = None
+        distinct_types = False
+        comparator = None
+
         for idx, extra_filters in enumerate(n_filters):
             if n_datasets:
                 dataset = n_datasets[idx]
             else:
                 dataset = self.dataset
-=======
-        intervals = []
-        merged_intervals = []
-        uri_list = None
-        distinct_types = False
-        comparator = None
-
-        for extra_filters in n_filters:
->>>>>>> e85f710e
             query = sparql_env.get_template('dimension_options.sparql').render(**{
                 'dataset': dataset,
                 'dimension_code': dimension,
